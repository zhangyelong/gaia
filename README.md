--- conflicted
+++ resolved
@@ -18,10 +18,8 @@
 make all
 ```
 
-<<<<<<< HEAD
-See the [cosmos-sdk documentation](https://cosmos-sdk.readthedocs.io) for
-information on using the gaia staking module.
-=======
+See the [cosmos-sdk documentation](https://cosmos-sdk.readthedocs.io) for more.
+
 ### Gaia-1 Test-Net Example
 
 Gaia-1 is a community test-net which can be used to test setting up a cosmos validator node. 
@@ -238,5 +236,4 @@
 gaiacli query account $MYADDR
 ``` 
 
-Once you unbond enough, you will no longer be needed to make new blocks.
->>>>>>> 046cf57e
+Once you unbond enough, you will no longer be needed to make new blocks.