--- conflicted
+++ resolved
@@ -24,53 +24,12 @@
 	paramAmount = "amount"
 	paramShares = "shares"
 
-	paramName     = "name"
-	paramIdentity = "keybase"
-	paramWebsite  = "website"
-	paramDetails  = "details"
+	paramName    = "name"
+	paramKeybase = "keybase"
+	paramWebsite = "website"
+	paramDetails = "details"
 )
 
-<<<<<<< HEAD
-// RegisterDeclareCandidacy is a mux.Router handler that exposes
-// POST method access on route /tx/stake/declare-candidacy to create a
-// transaction for declaring candidacy
-func RegisterDeclareCandidacy(r *mux.Router) error {
-	r.HandleFunc(
-		"/"+path.Join(
-			"tx",
-			"stake",
-			"declare-candidacy",
-			"{"+paramPubKey+"}",
-			"{"+paramAmount+"}",
-			"{"+paramName+"}",
-			"{"+paramIdentity+"}",
-			"{"+paramWebsite+"}",
-			"{"+paramDetails+"}",
-		),
-		declareCandidacy,
-	).Methods("POST")
-	return nil
-}
-
-// RegisterEditCandidacy is a mux.Router handler that exposes
-// POST method access on route /tx/stake/edit-candidacy to create a
-// transaction for editing a candidate
-func RegisterEditCandidacy(r *mux.Router) error {
-	r.HandleFunc(
-		"/"+path.Join(
-			"tx",
-			"stake",
-			"edit-candidacy",
-			"{"+paramPubKey+"}",
-			"{"+paramName+"}",
-			"{"+paramIdentity+"}",
-			"{"+paramWebsite+"}",
-			"{"+paramDetails+"}",
-		),
-		editCandidacy,
-	).Methods("POST")
-	return nil
-=======
 type delegateInput struct {
 	Fees     *coin.Coin `json:"fees"`
 	Sequence uint32     `json:"sequence"`
@@ -87,7 +46,6 @@
 	Pubkey crypto.PubKey `json:"pubkey"`
 	From   *sdk.Actor    `json:"from"`
 	Amount uint64        `json:"amount"`
->>>>>>> 7f41449c
 }
 
 // RegisterDelegate is a mux.Router handler that exposes
@@ -117,21 +75,8 @@
 	tx = nonce.NewTx(di.Sequence, signers, tx)
 	tx = base.NewChainTx(commands.GetChainID(), 0, tx)
 
-<<<<<<< HEAD
-	// get description parameters
-	description := stake.Description{
-		Moniker:  args[paramName],
-		Identity: args[paramIdentity],
-		Website:  args[paramWebsite],
-		Details:  args[paramDetails],
-	}
-
-	tx := stake.NewTxDeclareCandidacy(amount, pk, description)
-	common.WriteSuccess(w, tx)
-=======
 	tx = auth.NewSig(tx).Wrap()
 	return tx
->>>>>>> 7f41449c
 }
 
 func delegate(w http.ResponseWriter, r *http.Request) {
@@ -142,14 +87,6 @@
 		return
 	}
 
-<<<<<<< HEAD
-	// get description parameters
-	description := stake.Description{
-		Moniker:  args[paramName],
-		Identity: args[paramIdentity],
-		Website:  args[paramWebsite],
-		Details:  args[paramDetails],
-=======
 	var errsList []string
 	if di.From == nil {
 		errsList = append(errsList, `"from" cannot be nil`)
@@ -168,7 +105,6 @@
 		}
 		common.WriteCode(w, err, code)
 		return
->>>>>>> 7f41449c
 	}
 
 	tx := prepareDelegateTx(di)
